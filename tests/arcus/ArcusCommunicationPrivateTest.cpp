--- conflicted
+++ resolved
@@ -12,20 +12,13 @@
 
 CPPUNIT_TEST_SUITE_REGISTRATION(ArcusCommunicationPrivateTest);
 
-<<<<<<< HEAD
 constexpr size_t gkTestNumMeshGroups = 1;
 
 void ArcusCommunicationPrivateTest::setUp()
 {
     instance = new ArcusCommunication::Private();
-
+    instance->socket = new MockSocket();
     Application::getInstance().current_slice = new Slice(gkTestNumMeshGroups);
-=======
-void ArcusCommunicationPrivateTest::setUp()
-{
-    instance = new ArcusCommunication::Private();
-    instance->socket = new MockSocket();
->>>>>>> cf4bfff0
 }
 
 void ArcusCommunicationPrivateTest::tearDown()
