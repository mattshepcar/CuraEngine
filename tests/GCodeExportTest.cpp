--- conflicted
+++ resolved
@@ -27,192 +27,6 @@
      * A stream to capture the output of the g-code export.
      */
     std::stringstream output;
-
-    void SetUp()
-    {
-        output << std::fixed;
-        gcode.output_stream = &output;
-
-        //Since GCodeExport doesn't support copying, we have to reset everything in-place.
-        gcode.currentPosition = Point3(0, 0, MM2INT(20));
-        gcode.layer_nr = 0;
-        gcode.current_e_value = 0;
-        gcode.current_extruder = 0;
-        gcode.current_fan_speed = -1;
-        gcode.total_print_times = std::vector<Duration>(static_cast<unsigned char>(PrintFeatureType::NumPrintFeatureTypes), 0.0);
-        gcode.currentSpeed = 1;
-        gcode.current_print_acceleration = -1;
-        gcode.current_travel_acceleration = -1;
-        gcode.current_jerk = -1;
-        gcode.current_max_z_feedrate = -1;
-        gcode.is_z_hopped = 0;
-        gcode.setFlavor(EGCodeFlavor::MARLIN);
-        gcode.initial_bed_temp = 0;
-<<<<<<< HEAD
-        gcode.extruder_count = 0;
-=======
->>>>>>> d8310583
-        gcode.fan_number = 0;
-        gcode.total_bounding_box = AABB3D();
-
-        gcode.new_line = "\n"; //Not BFB flavour by default.
-        gcode.machine_name = "Your favourite 3D printer";
-        gcode.machine_buildplate_type = "Your favourite build plate";
-<<<<<<< HEAD
-
-        //Set up a scene so that we may request settings.
-        Application::getInstance().current_slice = new Slice(1);
-    }
-
-=======
-
-        //Set up a scene so that we may request settings.
-        Application::getInstance().current_slice = new Slice(1);
-    }
-
->>>>>>> d8310583
-    void TearDown()
-    {
-        delete Application::getInstance().current_slice;
-    }
-};
-
-TEST_F(GCodeExportTest, CommentEmpty)
-{
-    gcode.writeComment("");
-    EXPECT_EQ(std::string(";\n"), output.str()) << "Semicolon and newline must exist but it must be empty for the rest.";
-}
-
-TEST_F(GCodeExportTest, CommentSimple)
-{
-    gcode.writeComment("extrude harder");
-    EXPECT_EQ(std::string(";extrude harder\n"), output.str()) << "Message must be preceded by a semicolon and ends with a newline..";
-}
-
-TEST_F(GCodeExportTest, CommentMultiLine)
-{
-    gcode.writeComment("If you catch a chinchilla in Chile\n"
-        "And cut off its beard, willy-nilly\n"
-        "You can honestly say\n"
-        "You made on that day\n"
-        "A Chilean chinchilla's chin chilly");
-    EXPECT_EQ(std::string(";If you catch a chinchilla in Chile\n"
-        ";And cut off its beard, willy-nilly\n"
-        ";You can honestly say\n"
-        ";You made on that day\n"
-        ";A Chilean chinchilla's chin chilly\n"), output.str()) << "Each line must be preceded by a semicolon.";
-}
-
-TEST_F(GCodeExportTest, CommentMultiple)
-{
-    gcode.writeComment("Thunderbolt and lightning");
-    gcode.writeComment("Very very frightening me");
-    gcode.writeComment(" - Galileo (1638)");
-    EXPECT_EQ(std::string(";Thunderbolt and lightning\n"
-        ";Very very frightening me\n"
-        "; - Galileo (1638)\n"), output.str()) << "Semicolon before each line, and newline in between.";
-}
-
-TEST_F(GCodeExportTest, CommentTimeZero)
-{
-    gcode.writeTimeComment(0);
-    EXPECT_EQ(std::string(";TIME_ELAPSED:0.000000\n"), output.str());
-}
-
-TEST_F(GCodeExportTest, CommentTimeInteger)
-{
-    gcode.writeTimeComment(42);
-    EXPECT_EQ(std::string(";TIME_ELAPSED:42.000000\n"), output.str()) << "The time must be fixed-radix to the microsecond.";
-}
-
-TEST_F(GCodeExportTest, CommentTimeFloatRoundingError)
-{
-    gcode.writeTimeComment(0.3);
-    EXPECT_EQ(std::string(";TIME_ELAPSED:0.300000\n"), output.str()) << "Don't output up to the precision of rounding errors.";
-}
-
-TEST_F(GCodeExportTest, CommentTypeAllTypesCovered)
-{
-    for (PrintFeatureType type = PrintFeatureType(0); type < PrintFeatureType::NumPrintFeatureTypes; type = PrintFeatureType(static_cast<size_t>(type) + 1))
-    {
-        gcode.writeTypeComment(type);
-        if (type == PrintFeatureType::MoveCombing || type == PrintFeatureType::MoveRetraction)
-        {
-            EXPECT_EQ(std::string(""), output.str()) << "Travel moves shouldn't output a type.";
-        }
-        else if (type == PrintFeatureType::NoneType)
-        {
-            EXPECT_EQ(std::string(""), output.str()) << "NoneType shouldn't output a type.";
-        }
-        else
-        {
-            EXPECT_EQ(std::string(";TYPE:"), output.str().substr(0, 6)) << "Type " << static_cast<size_t>(type) << " is not implemented.";
-        }
-        output.str(""); //Reset so that our next measurement is clean again.
-        output << std::fixed;
-    }
-}
-
-TEST_F(GCodeExportTest, CommentLayer)
-{
-    gcode.writeLayerComment(9);
-    EXPECT_EQ(std::string(";LAYER:9\n"), output.str()) << "Put the correct prefix and a newline afterwards.";
-}
-
-TEST_F(GCodeExportTest, CommentLayerNegative)
-{
-    gcode.writeLayerComment(-3);
-    EXPECT_EQ(std::string(";LAYER:-3\n"), output.str());
-}
-
-TEST_F(GCodeExportTest, CommentLayerCount)
-{
-    gcode.writeLayerCountComment(5);
-    EXPECT_EQ(std::string(";LAYER_COUNT:5\n"), output.str());
-}
-
-/*
- * Parameterized test with different numbers of extruders.
- */
-class GriffinHeaderTest : public testing::TestWithParam<size_t>
-{
-public:
-    /*
-     * An export class to test with.
-     */
-    GCodeExport gcode;
-
-    /*
-     * A stream to capture the output of the g-code export.
-     */
-    std::stringstream output;
-<<<<<<< HEAD
-
-    void SetUp()
-    {
-        output << std::fixed;
-        gcode.output_stream = &output;
-
-        //Since GCodeExport doesn't support copying, we have to reset everything in-place.
-        gcode.currentPosition = Point3(0, 0, MM2INT(20));
-        gcode.layer_nr = 0;
-        gcode.current_e_value = 0;
-        gcode.current_extruder = 0;
-        gcode.current_fan_speed = -1;
-        gcode.total_print_times = std::vector<Duration>(static_cast<unsigned char>(PrintFeatureType::NumPrintFeatureTypes), 0.0);
-        gcode.currentSpeed = 1;
-        gcode.current_print_acceleration = -1;
-        gcode.current_travel_acceleration = -1;
-        gcode.current_jerk = -1;
-        gcode.current_max_z_feedrate = -1;
-        gcode.is_z_hopped = 0;
-        gcode.setFlavor(EGCodeFlavor::MARLIN);
-        gcode.initial_bed_temp = 0;
-        gcode.extruder_count = 0;
-        gcode.fan_number = 0;
-        gcode.total_bounding_box = AABB3D();
-
-=======
 
     void SetUp()
     {
@@ -237,12 +51,158 @@
         gcode.fan_number = 0;
         gcode.total_bounding_box = AABB3D();
 
->>>>>>> d8310583
         gcode.new_line = "\n"; //Not BFB flavour by default.
         gcode.machine_name = "Your favourite 3D printer";
         gcode.machine_buildplate_type = "Your favourite build plate";
 
         //Set up a scene so that we may request settings.
+        Application::getInstance().current_slice = new Slice(1);
+    }
+
+    void TearDown()
+    {
+        delete Application::getInstance().current_slice;
+    }
+};
+
+TEST_F(GCodeExportTest, CommentEmpty)
+{
+    gcode.writeComment("");
+    EXPECT_EQ(std::string(";\n"), output.str()) << "Semicolon and newline must exist but it must be empty for the rest.";
+}
+
+TEST_F(GCodeExportTest, CommentSimple)
+{
+    gcode.writeComment("extrude harder");
+    EXPECT_EQ(std::string(";extrude harder\n"), output.str()) << "Message must be preceded by a semicolon and ends with a newline..";
+}
+
+TEST_F(GCodeExportTest, CommentMultiLine)
+{
+    gcode.writeComment("If you catch a chinchilla in Chile\n"
+        "And cut off its beard, willy-nilly\n"
+        "You can honestly say\n"
+        "You made on that day\n"
+        "A Chilean chinchilla's chin chilly");
+    EXPECT_EQ(std::string(";If you catch a chinchilla in Chile\n"
+        ";And cut off its beard, willy-nilly\n"
+        ";You can honestly say\n"
+        ";You made on that day\n"
+        ";A Chilean chinchilla's chin chilly\n"), output.str()) << "Each line must be preceded by a semicolon.";
+}
+
+TEST_F(GCodeExportTest, CommentMultiple)
+{
+    gcode.writeComment("Thunderbolt and lightning");
+    gcode.writeComment("Very very frightening me");
+    gcode.writeComment(" - Galileo (1638)");
+    EXPECT_EQ(std::string(";Thunderbolt and lightning\n"
+        ";Very very frightening me\n"
+        "; - Galileo (1638)\n"), output.str()) << "Semicolon before each line, and newline in between.";
+}
+
+TEST_F(GCodeExportTest, CommentTimeZero)
+{
+    gcode.writeTimeComment(0);
+    EXPECT_EQ(std::string(";TIME_ELAPSED:0.000000\n"), output.str());
+}
+
+TEST_F(GCodeExportTest, CommentTimeInteger)
+{
+    gcode.writeTimeComment(42);
+    EXPECT_EQ(std::string(";TIME_ELAPSED:42.000000\n"), output.str()) << "The time must be fixed-radix to the microsecond.";
+}
+
+TEST_F(GCodeExportTest, CommentTimeFloatRoundingError)
+{
+    gcode.writeTimeComment(0.3);
+    EXPECT_EQ(std::string(";TIME_ELAPSED:0.300000\n"), output.str()) << "Don't output up to the precision of rounding errors.";
+}
+
+TEST_F(GCodeExportTest, CommentTypeAllTypesCovered)
+{
+    for (PrintFeatureType type = PrintFeatureType(0); type < PrintFeatureType::NumPrintFeatureTypes; type = PrintFeatureType(static_cast<size_t>(type) + 1))
+    {
+        gcode.writeTypeComment(type);
+        if (type == PrintFeatureType::MoveCombing || type == PrintFeatureType::MoveRetraction)
+        {
+            EXPECT_EQ(std::string(""), output.str()) << "Travel moves shouldn't output a type.";
+        }
+        else if (type == PrintFeatureType::NoneType)
+        {
+            EXPECT_EQ(std::string(""), output.str()) << "NoneType shouldn't output a type.";
+        }
+        else
+        {
+            EXPECT_EQ(std::string(";TYPE:"), output.str().substr(0, 6)) << "Type " << static_cast<size_t>(type) << " is not implemented.";
+        }
+        output.str(""); //Reset so that our next measurement is clean again.
+        output << std::fixed;
+    }
+}
+
+TEST_F(GCodeExportTest, CommentLayer)
+{
+    gcode.writeLayerComment(9);
+    EXPECT_EQ(std::string(";LAYER:9\n"), output.str()) << "Put the correct prefix and a newline afterwards.";
+}
+
+TEST_F(GCodeExportTest, CommentLayerNegative)
+{
+    gcode.writeLayerComment(-3);
+    EXPECT_EQ(std::string(";LAYER:-3\n"), output.str());
+}
+
+TEST_F(GCodeExportTest, CommentLayerCount)
+{
+    gcode.writeLayerCountComment(5);
+    EXPECT_EQ(std::string(";LAYER_COUNT:5\n"), output.str());
+}
+
+/*
+ * Parameterized test with different numbers of extruders.
+ */
+class GriffinHeaderTest : public testing::TestWithParam<size_t>
+{
+public:
+    /*
+     * An export class to test with.
+     */
+    GCodeExport gcode;
+
+    /*
+     * A stream to capture the output of the g-code export.
+     */
+    std::stringstream output;
+
+    void SetUp()
+    {
+        output << std::fixed;
+        gcode.output_stream = &output;
+
+        //Since GCodeExport doesn't support copying, we have to reset everything in-place.
+        gcode.currentPosition = Point3(0, 0, MM2INT(20));
+        gcode.layer_nr = 0;
+        gcode.current_e_value = 0;
+        gcode.current_extruder = 0;
+        gcode.current_fan_speed = -1;
+        gcode.total_print_times = std::vector<Duration>(static_cast<unsigned char>(PrintFeatureType::NumPrintFeatureTypes), 0.0);
+        gcode.currentSpeed = 1;
+        gcode.current_print_acceleration = -1;
+        gcode.current_travel_acceleration = -1;
+        gcode.current_jerk = -1;
+        gcode.current_max_z_feedrate = -1;
+        gcode.is_z_hopped = 0;
+        gcode.setFlavor(EGCodeFlavor::MARLIN);
+        gcode.initial_bed_temp = 0;
+        gcode.fan_number = 0;
+        gcode.total_bounding_box = AABB3D();
+
+        gcode.new_line = "\n"; //Not BFB flavour by default.
+        gcode.machine_name = "Your favourite 3D printer";
+        gcode.machine_buildplate_type = "Your favourite build plate";
+
+        //Set up a scene so that we may request settings.
         Application::getInstance().current_slice = new Slice(0);
     }
 
@@ -252,18 +212,10 @@
     }
 };
 
-<<<<<<< HEAD
-TEST_P(GriffinHeaderTest, HeaderGriffinFormatNoExtruders)
+TEST_P(GriffinHeaderTest, HeaderGriffinFormat)
 {
     const size_t num_extruders = GetParam();
     gcode.flavor = EGCodeFlavor::GRIFFIN;
-    gcode.extruder_count = num_extruders;
-=======
-TEST_P(GriffinHeaderTest, HeaderGriffinFormat)
-{
-    const size_t num_extruders = GetParam();
-    gcode.flavor = EGCodeFlavor::GRIFFIN;
->>>>>>> d8310583
     for (size_t extruder_index = 0; extruder_index < num_extruders; extruder_index++)
     {
         Application::getInstance().current_slice->scene.extruders.emplace_back(extruder_index, nullptr);
@@ -333,11 +285,7 @@
     EXPECT_EQ(std::string(";END_OF_HEADER"), token);
 }
 
-<<<<<<< HEAD
-INSTANTIATE_TEST_SUITE_P(GriffinHeaderTestInstantiation, GriffinHeaderTest, testing::Values(0, 1, 2, 9));
-=======
 INSTANTIATE_TEST_CASE_P(GriffinHeaderTestInstantiation, GriffinHeaderTest, testing::Values(0, 1, 2, 9));
->>>>>>> d8310583
 
 /*
  * Test the default header generation.
@@ -405,8 +353,6 @@
     std::string result = gcode.getFileHeader(extruder_is_used, &print_time, filament_used);
 
     EXPECT_EQ(result, ";FLAVOR:Marlin(Volumetric)\n;TIME:1337\n;Filament used: 100mm3, 200mm3\n;Layer height: 0.123\n");
-<<<<<<< HEAD
-=======
 }
 
 /*
@@ -448,7 +394,6 @@
 
     constexpr double mm3_input = 33.0;
     EXPECT_EQ(gcode.mm3ToE(mm3_input), mm3_input / filament_area) << "Since the input mm3 is volumetric but the E output must be linear, we need to divide by the cross-sectional area to convert volume to length.";
->>>>>>> d8310583
 }
 
 } //namespace cura