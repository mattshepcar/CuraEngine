#include "FffPolygonGenerator.h"

#include <algorithm>

#include "slicer.h"
#include "utils/gettime.h"
#include "utils/logoutput.h"
#include "MeshGroup.h"
#include "support.h"
#include "multiVolumes.h"
#include "layerPart.h"
#include "inset.h"
#include "skirt.h"
#include "skin.h"
#include "infill.h"
#include "raft.h"
#include "debug.h"
#include "Progress.h"
#include "PrintFeature.h"

namespace cura
{

    
bool FffPolygonGenerator::generateAreas(SliceDataStorage& storage, MeshGroup* meshgroup, TimeKeeper& timeKeeper)
{
    if (CommandSocket::isInstantiated())
        CommandSocket::getInstance()->beginSendSlicedObject();
    
    if (!sliceModel(meshgroup, timeKeeper, storage)) 
    {
        return false;
    }
    
    slices2polygons(storage, timeKeeper);
    
    return true;
}

bool FffPolygonGenerator::sliceModel(MeshGroup* meshgroup, TimeKeeper& timeKeeper, SliceDataStorage& storage) /// slices the model
{
    Progress::messageProgressStage(Progress::Stage::SLICING, &timeKeeper);
    
    storage.model_min = meshgroup->min();
    storage.model_max = meshgroup->max();
    storage.model_size = storage.model_max - storage.model_min;

    log("Slicing model...\n");
    int initial_layer_thickness = meshgroup->getSettingInMicrons("layer_height_0");
    if(initial_layer_thickness <= 0) //Initial layer height of 0 is not allowed. Negative layer height is nonsense.
    {
        logError("Initial layer height %i is disallowed.",initial_layer_thickness);
        return false;
    }
    int layer_thickness = meshgroup->getSettingInMicrons("layer_height");
    if(layer_thickness <= 0) //Layer height of 0 is not allowed. Negative layer height is nonsense.
    {
        logError("Layer height %i is disallowed.",layer_thickness);
        return false;
    }
    if (meshgroup->getSettingAsPlatformAdhesion("adhesion_type") == EPlatformAdhesion::RAFT) 
    { 
        initial_layer_thickness = layer_thickness; 
    }
    int initial_slice_z = initial_layer_thickness - layer_thickness / 2;
    int layer_count = (storage.model_max.z - initial_slice_z) / layer_thickness + 1;
    if(layer_count <= 0) //Model is shallower than layer_height_0, so not even the first layer is sliced. Return an empty model then.
    {
        Progress::messageProgressStage(Progress::Stage::INSET,&timeKeeper); //Continue directly with the inset stage, which will also immediately stop.
        return true; //This is NOT an error state!
    }

    std::vector<Slicer*> slicerList;
    for(unsigned int mesh_idx = 0; mesh_idx < meshgroup->meshes.size(); mesh_idx++)
    {
        Mesh& mesh = meshgroup->meshes[mesh_idx];
        Slicer* slicer = new Slicer(&mesh, initial_slice_z, layer_thickness, layer_count, mesh.getSettingBoolean("meshfix_keep_open_polygons"), mesh.getSettingBoolean("meshfix_extensive_stitching"));
        slicerList.push_back(slicer);
        /*
        for(SlicerLayer& layer : slicer->layers)
        {
            //Reporting the outline here slows down the engine quite a bit, so only do so when debugging.
            sendPolygons("outline", layer_nr, layer.z, layer.polygonList);
            sendPolygons("openoutline", layer_nr, layer.openPolygonList);
        }
        */
        Progress::messageProgress(Progress::Stage::SLICING, mesh_idx + 1, meshgroup->meshes.size());
    }
    
    log("Layer count: %i\n", layer_count);

    meshgroup->clear();///Clear the mesh face and vertex data, it is no longer needed after this point, and it saves a lot of memory.

    Progress::messageProgressStage(Progress::Stage::PARTS, &timeKeeper);
    //carveMultipleVolumes(storage.meshes);
    generateMultipleVolumesOverlap(slicerList, getSettingInMicrons("multiple_mesh_overlap"));
    
    storage.meshes.reserve(slicerList.size()); // causes there to be no resize in meshes so that the pointers in sliceMeshStorage._config to retraction_config don't get invalidated.
    for(unsigned int meshIdx=0; meshIdx < slicerList.size(); meshIdx++)
    {
        storage.meshes.emplace_back(&meshgroup->meshes[meshIdx]); // new mesh in storage had settings from the Mesh
        SliceMeshStorage& meshStorage = storage.meshes.back();
        Mesh& mesh = storage.meshgroup->meshes[meshIdx];
        createLayerParts(meshStorage, slicerList[meshIdx], mesh.getSettingBoolean("meshfix_union_all"), mesh.getSettingBoolean("meshfix_union_all_remove_holes"));
        delete slicerList[meshIdx];

        bool has_raft = meshStorage.getSettingAsPlatformAdhesion("adhesion_type") == EPlatformAdhesion::RAFT;
        //Add the raft offset to each layer.
        for(unsigned int layer_nr=0; layer_nr<meshStorage.layers.size(); layer_nr++)
        {
            SliceLayer& layer = meshStorage.layers[layer_nr];
            meshStorage.layers[layer_nr].printZ += 
                meshStorage.getSettingInMicrons("layer_height_0")
                - initial_slice_z;
            if (has_raft)
            {
                layer.printZ += 
                    meshStorage.getSettingInMicrons("raft_base_thickness") 
                    + meshStorage.getSettingInMicrons("raft_interface_thickness") 
                    + meshStorage.getSettingAsCount("raft_surface_layers") * getSettingInMicrons("raft_surface_thickness")
                    + meshStorage.getSettingInMicrons("raft_airgap");
            }
    
 
            if (layer.parts.size() > 0 || (mesh.getSettingAsSurfaceMode("magic_mesh_surface_mode") != ESurfaceMode::NORMAL && layer.openPolyLines.size() > 0) )
            {
                meshStorage.layer_nr_max_filled_layer = layer_nr; // last set by the highest non-empty layer
            } 
                
            if (CommandSocket::isInstantiated())
            {
                CommandSocket::getInstance()->sendLayerInfo(layer_nr, layer.printZ, layer_nr == 0? meshStorage.getSettingInMicrons("layer_height_0") : meshStorage.getSettingInMicrons("layer_height"));
            }
        }
        
        Progress::messageProgress(Progress::Stage::PARTS, meshIdx + 1, slicerList.size());
    }
    
    Progress::messageProgressStage(Progress::Stage::INSET, &timeKeeper);
    return true;
}

void FffPolygonGenerator::slices2polygons(SliceDataStorage& storage, TimeKeeper& time_keeper)
{
    size_t total_layers = 0;
    for (SliceMeshStorage& mesh : storage.meshes)
    {
        total_layers = std::max<unsigned int>(total_layers, mesh.layers.size());
    }
    
    //layerparts2HTML(storage, "output/output.html");
    for(unsigned int layer_number = 0; layer_number < total_layers; layer_number++)
    {
        processInsets(storage, layer_number);
        
        Progress::messageProgress(Progress::Stage::INSET, layer_number+1, total_layers);
    }
    
    removeEmptyFirstLayers(storage, getSettingInMicrons("layer_height"), total_layers);
    
    if (total_layers < 1)
    {
        log("Stopping process because there are no layers.\n");
        return;
    }
    
    Progress::messageProgressStage(Progress::Stage::SUPPORT, &time_keeper);  
            
    AreaSupport::generateSupportAreas(storage, total_layers);
    /*
    if (storage.support.generated)
    {
        for (unsigned int layer_idx = 0; layer_idx < total_layers; layer_idx++)
        {
            Polygons& support = storage.support.supportLayers[layer_idx].supportAreas;
            sendPolygons(PrintFeatureType::SupportType, layer_idx, support, getSettingInMicrons("support_line_width"));
        }
    }
    */
    
    Progress::messageProgressStage(Progress::Stage::SKIN, &time_keeper);
    int mesh_max_bottom_layer_count = 0;
    if (getSettingBoolean("magic_spiralize"))
    {
        for(SliceMeshStorage& mesh : storage.meshes)
        {
            mesh_max_bottom_layer_count = std::max(mesh_max_bottom_layer_count, mesh.getSettingAsCount("bottom_layers"));
        }
    }
    for(unsigned int layer_number = 0; layer_number < total_layers; layer_number++)
    {
        if (!getSettingBoolean("magic_spiralize") || static_cast<int>(layer_number) < mesh_max_bottom_layer_count)    //Only generate up/downskin and infill for the first X layers when spiralize is choosen.
        {
            processSkinsAndInfill(storage, layer_number);
        }
        Progress::messageProgress(Progress::Stage::SKIN, layer_number+1, total_layers);
    }
    
    unsigned int combined_infill_layers = storage.getSettingInMicrons("infill_sparse_thickness") / std::max(storage.getSettingInMicrons("layer_height"),1); //How many infill layers to combine to obtain the requested sparse thickness.
    for(SliceMeshStorage& mesh : storage.meshes)
    {
        combineInfillLayers(mesh,combined_infill_layers);
    }

    storage.primeTower.computePrimeTowerMax(storage);
    storage.primeTower.generatePaths(storage, total_layers);
    
    processOozeShield(storage, total_layers);
        
    processDraftShield(storage, total_layers);
    
    processPlatformAdhesion(storage);

    
    for(SliceMeshStorage& mesh : storage.meshes)
    {
        if (mesh.getSettingBoolean("magic_fuzzy_skin_enabled"))
        {
            processFuzzyWalls(mesh);
        }
<<<<<<< HEAD
        else if (mesh.getSettingAsCount("wall_line_count") > 0)
        { // only send polygon data
            for (unsigned int layer_nr = 0; layer_nr < total_layers; layer_nr++)
            {
                SliceLayer* layer = &mesh.layers[layer_nr];
                for(SliceLayerPart& part : layer->parts)
                {
                    sendPolygons(PrintFeatureType::OuterWall, layer_nr, (mesh.getSettingAsSurfaceMode("magic_mesh_surface_mode") == ESurfaceMode::SURFACE)? part.outline : part.insets[0], mesh.getSettingInMicrons("wall_line_width_0"));
                }
            }
        }
=======
>>>>>>> c22793b5
    }
}

void FffPolygonGenerator::processInsets(SliceDataStorage& storage, unsigned int layer_nr) 
{
    for(SliceMeshStorage& mesh : storage.meshes)
    {
        SliceLayer* layer = &mesh.layers[layer_nr];
        if (mesh.getSettingAsSurfaceMode("magic_mesh_surface_mode") != ESurfaceMode::SURFACE)
        {
            int inset_count = mesh.getSettingAsCount("wall_line_count");
            if (mesh.getSettingBoolean("magic_spiralize") && static_cast<int>(layer_nr) < mesh.getSettingAsCount("bottom_layers") && layer_nr % 2 == 1)//Add extra insets every 2 layers when spiralizing, this makes bottoms of cups watertight.
                inset_count += 5;
            int line_width_x = mesh.getSettingInMicrons("wall_line_width_x");
            int line_width_0 = mesh.getSettingInMicrons("wall_line_width_0");
            if (mesh.getSettingBoolean("alternate_extra_perimeter"))
                inset_count += layer_nr % 2; 
            generateInsets(layer, mesh.getSettingInMicrons("machine_nozzle_size"), line_width_0, line_width_x, inset_count, mesh.getSettingBoolean("remove_overlapping_walls_0_enabled"), mesh.getSettingBoolean("remove_overlapping_walls_x_enabled"));
<<<<<<< HEAD

            for(unsigned int partNr=0; partNr<layer->parts.size(); partNr++)
            {
                if (layer->parts[partNr].insets.size() > 0)
                {
//                     sendPolygons(PrintFeatureType::Inset0Type, layer_nr, layer->parts[partNr].insets[0], line_width_0); // done after processing fuzzy skin
                    for(unsigned int inset=1; inset<layer->parts[partNr].insets.size(); inset++)
                        sendPolygons(PrintFeatureType::InnerWall, layer_nr, layer->parts[partNr].insets[inset], line_width_x);
                }
            }
=======
>>>>>>> c22793b5
        }
        if (mesh.getSettingAsSurfaceMode("magic_mesh_surface_mode") != ESurfaceMode::NORMAL)
        {
            for (PolygonRef polyline : layer->openPolyLines)
            {
                Polygons segments;
                for (unsigned int point_idx = 1; point_idx < polyline.size(); point_idx++)
                {
                    PolygonRef segment = segments.newPoly();
                    segment.add(polyline[point_idx-1]);
                    segment.add(polyline[point_idx]);
                }
<<<<<<< HEAD
                sendPolygons(PrintFeatureType::OuterWall, layer_nr, segments, mesh.getSettingInMicrons("wall_line_width_0"));
=======
>>>>>>> c22793b5
            }
        }
    }
}

void FffPolygonGenerator::removeEmptyFirstLayers(SliceDataStorage& storage, int layer_height, unsigned int total_layers)
{ 
    int n_empty_first_layers = 0;
    for (unsigned int layer_idx = 0; layer_idx < total_layers; layer_idx++)
    { 
        bool layer_is_empty = true;
        for (SliceMeshStorage& mesh : storage.meshes)
        {
            SliceLayer& layer = mesh.layers[layer_idx];
            if (layer.parts.size() > 0 || (mesh.getSettingAsSurfaceMode("magic_mesh_surface_mode") != ESurfaceMode::NORMAL && layer.openPolyLines.size() > 0) )
            {
                layer_is_empty = false;
                break;
            }
        }
        
        if (layer_is_empty) 
        {
            n_empty_first_layers++;
        } else
        {
            break;
        }
    }
    
    if (n_empty_first_layers > 0)
    {
        log("Removing %d layers because they are empty\n", n_empty_first_layers);
        for (SliceMeshStorage& mesh : storage.meshes)
        {
            std::vector<SliceLayer>& layers = mesh.layers;
            layers.erase(layers.begin(), layers.begin() + n_empty_first_layers);
            for (SliceLayer& layer : layers)
            {
                layer.printZ -= n_empty_first_layers * layer_height;
            }
        }
        total_layers -= n_empty_first_layers;
    }
}
  
void FffPolygonGenerator::processSkinsAndInfill(SliceDataStorage& storage, unsigned int layer_nr) 
{
    for(SliceMeshStorage& mesh : storage.meshes)
    {
        if (mesh.getSettingAsSurfaceMode("magic_mesh_surface_mode") == ESurfaceMode::SURFACE) { continue; }
        
        int wall_line_count = mesh.getSettingAsCount("wall_line_count");
        int skin_extrusion_width = mesh.getSettingInMicrons("skin_line_width");
        int innermost_wall_extrusion_width = mesh.getSettingInMicrons("wall_line_width_x");
        int extrusionWidth_infill = mesh.getSettingInMicrons("infill_line_width");
        generateSkins(layer_nr, mesh, skin_extrusion_width, mesh.getSettingAsCount("bottom_layers"), mesh.getSettingAsCount("top_layers"), wall_line_count, innermost_wall_extrusion_width, mesh.getSettingAsCount("skin_outline_count"), mesh.getSettingBoolean("skin_no_small_gaps_heuristic"), mesh.getSettingBoolean("remove_overlapping_walls_0_enabled"), mesh.getSettingBoolean("remove_overlapping_walls_x_enabled"));
        if (mesh.getSettingInMicrons("infill_line_distance") > 0)
        {
            int infill_skin_overlap = 0;
            bool infill_is_dense = mesh.getSettingInMicrons("infill_line_distance") < mesh.getSettingInMicrons("infill_line_width") + 10;
            if (!infill_is_dense && mesh.getSettingAsFillMethod("infill_pattern") != EFillMethod::CONCENTRIC)
            {
                infill_skin_overlap = skin_extrusion_width / 2;
            }
            generateInfill(layer_nr, mesh, extrusionWidth_infill, infill_skin_overlap, wall_line_count);
            if (mesh.getSettingAsFillPerimeterGapMode("fill_perimeter_gaps") == FillPerimeterGapMode::SKIN)
            {
                generatePerimeterGaps(layer_nr, mesh, skin_extrusion_width, mesh.getSettingAsCount("bottom_layers"), mesh.getSettingAsCount("top_layers"));
            }
            else if (mesh.getSettingAsFillPerimeterGapMode("fill_perimeter_gaps") == FillPerimeterGapMode::EVERYWHERE)
            {
                generatePerimeterGaps(layer_nr, mesh, skin_extrusion_width, 0, 0);
            }
        }
<<<<<<< HEAD

        bool frontend_can_show_polygon_as_filled_polygon = false;
        if (frontend_can_show_polygon_as_filled_polygon)
        {
            SliceLayer& layer = mesh.layers[layer_nr];
            for(SliceLayerPart& part : layer.parts)
            {
//                  sendPolygons(PrintFeatureType::InfillType, layer_nr, part.infill_area[0], extrusionWidth_infill); // sends the outline, not the actual infill
                for (SkinPart& skin_part : part.skin_parts)
                {
                    sendPolygons(PrintFeatureType::Skin, layer_nr, skin_part.outline, innermost_wall_extrusion_width);
                }
            }
        }
=======
>>>>>>> c22793b5
    }
}

void FffPolygonGenerator::processOozeShield(SliceDataStorage& storage, unsigned int total_layers)
{
    if (!getSettingBoolean("ooze_shield_enabled"))
    {
        return;
    }
    
    int ooze_shield_dist = getSettingInMicrons("ooze_shield_dist");
    
    for(unsigned int layer_nr=0; layer_nr<total_layers; layer_nr++)
    {
        storage.oozeShield.push_back(storage.getLayerOutlines(layer_nr, true).offset(ooze_shield_dist));
    }
    
    int largest_printed_radius = MM2INT(1.0); // TODO: make var a parameter, and perhaps even a setting?
    for(unsigned int layer_nr=0; layer_nr<total_layers; layer_nr++)
    {
        storage.oozeShield[layer_nr] = storage.oozeShield[layer_nr].offset(-largest_printed_radius).offset(largest_printed_radius); 
    }
    int allowed_angle_offset = tan(getSettingInAngleRadians("ooze_shield_angle")) * getSettingInMicrons("layer_height");//Allow for a 60deg angle in the oozeShield.
    for(unsigned int layer_nr=1; layer_nr<total_layers; layer_nr++)
    {
        storage.oozeShield[layer_nr] = storage.oozeShield[layer_nr].unionPolygons(storage.oozeShield[layer_nr-1].offset(-allowed_angle_offset));
    }
    for(unsigned int layer_nr=total_layers-1; layer_nr>0; layer_nr--)
    {
        storage.oozeShield[layer_nr-1] = storage.oozeShield[layer_nr-1].unionPolygons(storage.oozeShield[layer_nr].offset(-allowed_angle_offset));
    }
}

void FffPolygonGenerator::processDraftShield(SliceDataStorage& storage, unsigned int total_layers)
{
    int draft_shield_height = getSettingInMicrons("draft_shield_height");
    int draft_shield_dist = getSettingInMicrons("draft_shield_dist");
    int layer_height_0 = getSettingInMicrons("layer_height_0");
    int layer_height = getSettingInMicrons("layer_height");
    
    if (draft_shield_height < layer_height_0)
    {
        return;
    }
    
    unsigned int max_screen_layer = (draft_shield_height - layer_height_0) / layer_height + 1;
    
    int layer_skip = 500 / layer_height + 1;
    
    Polygons& draft_shield = storage.draft_protection_shield;
    for (unsigned int layer_nr = 0; layer_nr < total_layers && layer_nr < max_screen_layer; layer_nr += layer_skip)
    {
        draft_shield = draft_shield.unionPolygons(storage.getLayerOutlines(layer_nr, true));
    }
    
    storage.draft_protection_shield = draft_shield.convexHull(draft_shield_dist);
}

void FffPolygonGenerator::processPlatformAdhesion(SliceDataStorage& storage)
{
    switch(getSettingAsPlatformAdhesion("adhesion_type"))
    {
    case EPlatformAdhesion::SKIRT:
        if (getSettingInMicrons("draft_shield_height") == 0)
        { // draft screen replaces skirt
            generateSkirt(storage, getSettingInMicrons("skirt_gap"), getSettingAsCount("skirt_line_count"), getSettingInMicrons("skirt_minimal_length"));
        }
        break;
    case EPlatformAdhesion::BRIM:
        generateSkirt(storage, 0, getSettingAsCount("brim_line_count"), getSettingInMicrons("skirt_minimal_length"));
        break;
    case EPlatformAdhesion::RAFT:
        generateRaft(storage, getSettingInMicrons("raft_margin"));
        break;
    }
    
    Polygons skirt_sent = storage.skirt[0];
    for (int extruder = 1; extruder < storage.meshgroup->getExtruderCount(); extruder++)
        skirt_sent.add(storage.skirt[extruder]);
<<<<<<< HEAD
    sendPolygons(PrintFeatureType::Skirt, 0, skirt_sent, getSettingInMicrons("skirt_line_width"));
=======
>>>>>>> c22793b5
}


void FffPolygonGenerator::processFuzzyWalls(SliceMeshStorage& mesh)
{
    if (mesh.getSettingAsCount("wall_line_count") == 0)
    {
        return;
    }
    int64_t fuzziness = mesh.getSettingInMicrons("magic_fuzzy_skin_thickness");
    int64_t avg_dist_between_points = mesh.getSettingInMicrons("magic_fuzzy_skin_point_dist");
    int64_t min_dist_between_points = avg_dist_between_points * 3 / 4; // hardcoded: the point distance may vary between 3/4 and 5/4 the supplied value
    int64_t range_random_point_dist = avg_dist_between_points / 2;
    for (unsigned int layer_nr = 0; layer_nr < mesh.layers.size(); layer_nr++)
    {
        SliceLayer& layer = mesh.layers[layer_nr];
        for (SliceLayerPart& part : layer.parts)
        {
            Polygons results;
            Polygons& skin = (mesh.getSettingAsSurfaceMode("magic_mesh_surface_mode") == ESurfaceMode::SURFACE)? part.outline : part.insets[0];
            for (PolygonRef poly : skin)
            {
                // generate points in between p0 and p1
                PolygonRef result = results.newPoly();
                
                int64_t dist_left_over = rand() % (min_dist_between_points / 2); // the distance to be traversed on the line before making the first new point
                Point* p0 = &poly.back();
                for (Point& p1 : poly)
                { // 'a' is the (next) new point between p0 and p1
                    Point p0p1 = p1 - *p0;
                    int64_t p0p1_size = vSize(p0p1);    
                    int64_t dist_last_point = dist_left_over + p0p1_size * 2; // so that p0p1_size - dist_last_point evaulates to dist_left_over - p0p1_size
                    for (int64_t p0pa_dist = dist_left_over; p0pa_dist < p0p1_size; p0pa_dist += min_dist_between_points + rand() % range_random_point_dist)
                    {
                        int r = rand() % (fuzziness * 2) - fuzziness;
                        Point perp_to_p0p1 = crossZ(p0p1);
                        Point fuzz = normal(perp_to_p0p1, r);
                        Point pa = *p0 + normal(p0p1, p0pa_dist) + fuzz;
                        result.add(pa);
                        dist_last_point = p0pa_dist;
                    }
                    dist_left_over = p0p1_size - dist_last_point;
                    
                    p0 = &p1;
                }
                while (result.size() < 3 )
                {
                    unsigned int point_idx = poly.size() - 2;
                    result.add(poly[point_idx]);
                    if (point_idx == 0) { break; }
                    point_idx--;
                }
                if (result.size() < 3)
                {
                    result.clear();
                    for (Point& p : poly)
                        result.add(p);
                }
            }
            skin = results;
<<<<<<< HEAD
            sendPolygons(PrintFeatureType::OuterWall, layer_nr, skin, mesh.getSettingInMicrons("wall_line_width_0"));
=======
>>>>>>> c22793b5
        }
    }
}


}//namespace cura<|MERGE_RESOLUTION|>--- conflicted
+++ resolved
@@ -218,20 +218,6 @@
         {
             processFuzzyWalls(mesh);
         }
-<<<<<<< HEAD
-        else if (mesh.getSettingAsCount("wall_line_count") > 0)
-        { // only send polygon data
-            for (unsigned int layer_nr = 0; layer_nr < total_layers; layer_nr++)
-            {
-                SliceLayer* layer = &mesh.layers[layer_nr];
-                for(SliceLayerPart& part : layer->parts)
-                {
-                    sendPolygons(PrintFeatureType::OuterWall, layer_nr, (mesh.getSettingAsSurfaceMode("magic_mesh_surface_mode") == ESurfaceMode::SURFACE)? part.outline : part.insets[0], mesh.getSettingInMicrons("wall_line_width_0"));
-                }
-            }
-        }
-=======
->>>>>>> c22793b5
     }
 }
 
@@ -250,19 +236,6 @@
             if (mesh.getSettingBoolean("alternate_extra_perimeter"))
                 inset_count += layer_nr % 2; 
             generateInsets(layer, mesh.getSettingInMicrons("machine_nozzle_size"), line_width_0, line_width_x, inset_count, mesh.getSettingBoolean("remove_overlapping_walls_0_enabled"), mesh.getSettingBoolean("remove_overlapping_walls_x_enabled"));
-<<<<<<< HEAD
-
-            for(unsigned int partNr=0; partNr<layer->parts.size(); partNr++)
-            {
-                if (layer->parts[partNr].insets.size() > 0)
-                {
-//                     sendPolygons(PrintFeatureType::Inset0Type, layer_nr, layer->parts[partNr].insets[0], line_width_0); // done after processing fuzzy skin
-                    for(unsigned int inset=1; inset<layer->parts[partNr].insets.size(); inset++)
-                        sendPolygons(PrintFeatureType::InnerWall, layer_nr, layer->parts[partNr].insets[inset], line_width_x);
-                }
-            }
-=======
->>>>>>> c22793b5
         }
         if (mesh.getSettingAsSurfaceMode("magic_mesh_surface_mode") != ESurfaceMode::NORMAL)
         {
@@ -275,10 +248,6 @@
                     segment.add(polyline[point_idx-1]);
                     segment.add(polyline[point_idx]);
                 }
-<<<<<<< HEAD
-                sendPolygons(PrintFeatureType::OuterWall, layer_nr, segments, mesh.getSettingInMicrons("wall_line_width_0"));
-=======
->>>>>>> c22793b5
             }
         }
     }
@@ -354,23 +323,6 @@
                 generatePerimeterGaps(layer_nr, mesh, skin_extrusion_width, 0, 0);
             }
         }
-<<<<<<< HEAD
-
-        bool frontend_can_show_polygon_as_filled_polygon = false;
-        if (frontend_can_show_polygon_as_filled_polygon)
-        {
-            SliceLayer& layer = mesh.layers[layer_nr];
-            for(SliceLayerPart& part : layer.parts)
-            {
-//                  sendPolygons(PrintFeatureType::InfillType, layer_nr, part.infill_area[0], extrusionWidth_infill); // sends the outline, not the actual infill
-                for (SkinPart& skin_part : part.skin_parts)
-                {
-                    sendPolygons(PrintFeatureType::Skin, layer_nr, skin_part.outline, innermost_wall_extrusion_width);
-                }
-            }
-        }
-=======
->>>>>>> c22793b5
     }
 }
 
@@ -450,10 +402,6 @@
     Polygons skirt_sent = storage.skirt[0];
     for (int extruder = 1; extruder < storage.meshgroup->getExtruderCount(); extruder++)
         skirt_sent.add(storage.skirt[extruder]);
-<<<<<<< HEAD
-    sendPolygons(PrintFeatureType::Skirt, 0, skirt_sent, getSettingInMicrons("skirt_line_width"));
-=======
->>>>>>> c22793b5
 }
 
 
@@ -514,10 +462,6 @@
                 }
             }
             skin = results;
-<<<<<<< HEAD
-            sendPolygons(PrintFeatureType::OuterWall, layer_nr, skin, mesh.getSettingInMicrons("wall_line_width_0"));
-=======
->>>>>>> c22793b5
         }
     }
 }
