--- conflicted
+++ resolved
@@ -139,14 +139,6 @@
             {
                 meshStorage.layer_nr_max_filled_layer = layer_nr; // last set by the highest non-empty layer
             } 
-<<<<<<< HEAD
-                
-            if (CommandSocket::isInstantiated())
-            {
-                CommandSocket::getInstance()->sendOptimizedLayerInfo(layer_nr, layer.printZ, layer_nr == 0? getSettingInMicrons("layer_height_0") : getSettingInMicrons("layer_height"));
-            }
-=======
->>>>>>> aa87a720
         }
 
         Progress::messageProgress(Progress::Stage::PARTS, meshIdx + 1, slicerList.size());
