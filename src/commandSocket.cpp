#include "utils/logoutput.h"
#include "commandSocket.h"
#include "fffProcessor.h"
#include "Progress.h"

#include <thread>
#include <cinttypes>

#include <Arcus/Socket.h>

#ifdef _WIN32
#include <windows.h>
#endif

namespace cura {

#define BYTES_PER_FLOAT 4
#define FLOATS_PER_VECTOR 3
#define VECTORS_PER_FACE 3
    
class CommandSocket::Private
{
public:
    Private()
        : processor(nullptr)
        , socket(nullptr)
        , object_count(0)
        , current_sliced_object(nullptr)
        , sliced_objects(0)
    { }

    Cura::Layer* getLayerById(int id);

    fffProcessor* processor;

    Arcus::Socket* socket;
    
    // Number of objects that need to be sliced
    int object_count;
    
    // Message that holds a list of sliced objects
    std::shared_ptr<cura::proto::SlicedObjectList> sliced_object_list;
    
    // Message that holds the currently sliced object (to be added to sliced_object_list)
    cura::proto::SlicedObject* current_sliced_object;
    
    // Number of sliced objects for this sliced object list
    int sliced_objects;
    
    // Ids of the sliced objects
    std::vector<int64_t> object_ids;

    std::string temp_gcode_file;
    std::ostringstream gcode_output_stream;
    
    // Print object that olds one or more meshes that need to be sliced. 
    std::vector< std::shared_ptr<PrintObject> > objects_to_slice;
};

CommandSocket::CommandSocket(fffProcessor* processor)
    : d(new Private)
{
    d->processor = processor;
    d->processor->setCommandSocket(this);
}

void CommandSocket::connect(const std::string& ip, int port)
{
    d->socket = new Arcus::Socket();
    //d->socket->registerMessageType(1, &Cura::ObjectList::default_instance());
    d->socket->registerMessageType(1, &cura::proto::Slice::default_instance());
    d->socket->registerMessageType(2, &cura::proto::SlicedObjectList::default_instance());
    d->socket->registerMessageType(3, &cura::proto::Progress::default_instance());
    d->socket->registerMessageType(4, &cura::proto::GCodeLayer::default_instance());
    d->socket->registerMessageType(5, &cura::proto::ObjectPrintTime::default_instance());
    d->socket->registerMessageType(6, &cura::proto::SettingList::default_instance());
    d->socket->registerMessageType(7, &cura::proto::GCodePrefix::default_instance());

    d->socket->connect(ip, port);
    
    // Start & continue listening as long as socket is not closed and there is no error.
    while(d->socket->state() != Arcus::SocketState::Closed && d->socket->state() != Arcus::SocketState::Error)
    {
        //If there is an object to slice, do so.
        if(d->objects_to_slice.size())
        {
            for(auto object : d->objects_to_slice)
            {
                d->processor->processModel(object.get());
            }
            d->objects_to_slice.clear();
            sendPrintTime();
            //TODO: Support all-at-once/one-at-a-time printing
            //d->processor->processModel(d->object_to_slice.get());
            //d->object_to_slice.reset();
            //d->processor->resetFileNumber();

            //sendPrintTime();
        }
        
        // Actually start handling messages.
        Arcus::MessagePtr message = d->socket->takeNextMessage();
        cura::proto::SettingList* setting_list = dynamic_cast<cura::proto::SettingList*>(message.get());
        if(setting_list)
        {
            handleSettingList(setting_list);
        }

        /*cura::proto::ObjectList* object_list = dynamic_cast<cura::proto::ObjectList*>(message.get());
        if(object_list)
        {
            handleObjectList(object_list);
        }*/
        
        cura::proto::Slice* slice = dynamic_cast<cura::proto::Slice*>(message.get());
        if(slice)
        {
            // Reset object counts
            d->object_count = 0;
            d->object_ids.clear();
            for(auto object : slice->object_lists())
            {
                handleObjectList(&object);
            }
        }

        std::this_thread::sleep_for(std::chrono::milliseconds(250));

        if(!d->socket->errorString().empty()) 
        {
            logError("%s\n", d->socket->errorString().data());
            d->socket->clearError();
        }
    }
}

void CommandSocket::handleObjectList(cura::proto::ObjectList* list)
{
    FMatrix3x3 matrix;
    //d->object_count = 0;
    //d->object_ids.clear();
    std::cout << "HandleObjectList called" << std::endl;
    d->objects_to_slice.push_back(std::make_shared<PrintObject>(d->processor));
    for(auto object : list->objects())
    {
        d->objects_to_slice.back()->meshes.push_back(d->objects_to_slice.back().get()); //Construct a new mesh and put it into PrintObject's mesh list.
        std::cout << "adding mesh: " << d->objects_to_slice.back()->meshes.size() << std::endl;
        Mesh& mesh = d->objects_to_slice.back()->meshes.back();

        int bytes_per_face = BYTES_PER_FLOAT * FLOATS_PER_VECTOR * VECTORS_PER_FACE;
        int face_count = object.vertices().size() / bytes_per_face;
        for(int i = 0; i < face_count; ++i)
        {
            //TODO: Apply matrix
            std::string data = object.vertices().substr(i * bytes_per_face, bytes_per_face);
            const FPoint3* float_vertices = reinterpret_cast<const FPoint3*>(data.data());

            Point3 verts[3];
            verts[0] = matrix.apply(float_vertices[0]);
            verts[1] = matrix.apply(float_vertices[1]);
            verts[2] = matrix.apply(float_vertices[2]);
            mesh.addFace(verts[0], verts[1], verts[2]);
        }

        for(auto setting : object.settings())
        {
            mesh.setSetting(setting.name(), setting.value());
        }

        d->object_ids.push_back(object.id());
        mesh.finish();
    }
    d->object_count++;
    d->objects_to_slice.back()->finalize();
}

void CommandSocket::handleSettingList(cura::proto::SettingList* list)
{
    for(auto setting : list->settings())
    {
        d->processor->setSetting(setting.name(), setting.value());
    }
}

void CommandSocket::sendLayerInfo(int layer_nr, int32_t z, int32_t height)
{
    if(!d->currentSlicedObject)
    {
        return;
    }

    Cura::Layer* layer = d->getLayerById(layer_nr);
    layer->set_height(z);
    layer->set_thickness(height);
}

void CommandSocket::sendPolygons(PolygonType type, int layer_nr, Polygons& polygons, int line_width)
{
    if(!d->current_sliced_object)
        return;
    
    if (polygons.size() == 0)
        return;

<<<<<<< HEAD
    cura::proto::Layer* layer = d->current_sliced_object->add_layers();
    layer->set_id(layer_nr);
=======
    Cura::Layer* layer = d->getLayerById(layer_nr);
>>>>>>> 13f5ebe9

    for(unsigned int i = 0; i < polygons.size(); ++i)
    {
        cura::proto::Polygon* p = layer->add_polygons();
        p->set_type(static_cast<cura::proto::Polygon_Type>(type));
        std::string polydata;
        polydata.append(reinterpret_cast<const char*>(polygons[i].data()), polygons[i].size() * sizeof(Point));
        p->set_points(polydata);
        p->set_line_width(line_width);
    }
}

void CommandSocket::sendProgress(float amount)
{
    auto message = std::make_shared<cura::proto::Progress>();
    amount /= d->object_count;
    amount += d->sliced_objects * (1. / d->object_count);
    message->set_amount(amount);
    d->socket->sendMessage(message);
}

void CommandSocket::sendProgressStage(Progress::Stage stage)
{
    // TODO
}

void CommandSocket::sendPrintTime()
{
    auto message = std::make_shared<cura::proto::ObjectPrintTime>();
    message->set_time(d->processor->getTotalPrintTime());
    message->set_material_amount(d->processor->getTotalFilamentUsed(0));
    d->socket->sendMessage(message);
}

void CommandSocket::sendPrintMaterialForObject(int index, int extruder_nr, float print_time)
{
//     socket.sendInt32(CMD_OBJECT_PRINT_MATERIAL);
//     socket.sendInt32(12);
//     socket.sendInt32(index);
//     socket.sendInt32(extruder_nr);
//     socket.sendFloat32(print_time);
}

void CommandSocket::beginSendSlicedObject()
{
    if(!d->sliced_object_list)
    {
        d->sliced_object_list = std::make_shared<cura::proto::SlicedObjectList>();
    }

    d->current_sliced_object = d->sliced_object_list->add_objects();
    d->current_sliced_object->set_id(d->object_ids[d->sliced_objects]);
}

void CommandSocket::endSendSlicedObject()
{
    d->sliced_objects++;
    std::cout << "End sliced object called. sliced objects " << d->sliced_objects << " object count: " << d->object_count << std::endl;
    if(d->sliced_objects >= d->object_count)
    {
        d->socket->sendMessage(d->sliced_object_list);
        d->sliced_objects = 0;
        d->sliced_object_list.reset();
        d->current_sliced_object = nullptr;
    }
}

void CommandSocket::beginGCode()
{
    d->processor->setTargetStream(&d->gcode_output_stream);
}

void CommandSocket::sendGCodeLayer()
{
    auto message = std::make_shared<cura::proto::GCodeLayer>();
    message->set_id(d->object_ids[0]);
    message->set_data(d->gcode_output_stream.str());
    d->socket->sendMessage(message);
    
    d->gcode_output_stream.str("");
}

void CommandSocket::sendGCodePrefix(std::string prefix)
{
    auto message = std::make_shared<cura::proto::GCodePrefix>();
    message->set_data(prefix);
    d->socket->sendMessage(message);
}

Cura::Layer* CommandSocket::Private::getLayerById(int id)
{
    auto itr = std::find_if(currentSlicedObject->mutable_layers()->begin(), currentSlicedObject->mutable_layers()->end(), [id](Cura::Layer& l) { return l.id() == id; });

    Cura::Layer* layer = nullptr;
    if(itr != currentSlicedObject->mutable_layers()->end())
    {
        layer = &(*itr);
    }
    else
    {
        layer = currentSlicedObject->add_layers();
        layer->set_id(id);
    }

    return layer;
}

}//namespace cura<|MERGE_RESOLUTION|>--- conflicted
+++ resolved
@@ -29,7 +29,7 @@
         , sliced_objects(0)
     { }
 
-    Cura::Layer* getLayerById(int id);
+    cura::proto::Layer* getLayerById(int id);
 
     fffProcessor* processor;
 
@@ -184,12 +184,12 @@
 
 void CommandSocket::sendLayerInfo(int layer_nr, int32_t z, int32_t height)
 {
-    if(!d->currentSlicedObject)
+    if(!d->current_sliced_object)
     {
         return;
     }
 
-    Cura::Layer* layer = d->getLayerById(layer_nr);
+    cura::proto::Layer* layer = d->getLayerById(layer_nr);
     layer->set_height(z);
     layer->set_thickness(height);
 }
@@ -202,12 +202,7 @@
     if (polygons.size() == 0)
         return;
 
-<<<<<<< HEAD
-    cura::proto::Layer* layer = d->current_sliced_object->add_layers();
-    layer->set_id(layer_nr);
-=======
-    Cura::Layer* layer = d->getLayerById(layer_nr);
->>>>>>> 13f5ebe9
+    cura::proto::Layer* layer = d->getLayerById(layer_nr);
 
     for(unsigned int i = 0; i < polygons.size(); ++i)
     {
@@ -297,18 +292,18 @@
     d->socket->sendMessage(message);
 }
 
-Cura::Layer* CommandSocket::Private::getLayerById(int id)
-{
-    auto itr = std::find_if(currentSlicedObject->mutable_layers()->begin(), currentSlicedObject->mutable_layers()->end(), [id](Cura::Layer& l) { return l.id() == id; });
-
-    Cura::Layer* layer = nullptr;
-    if(itr != currentSlicedObject->mutable_layers()->end())
+cura::proto::Layer* CommandSocket::Private::getLayerById(int id)
+{
+    auto itr = std::find_if(current_sliced_object->mutable_layers()->begin(), current_sliced_object->mutable_layers()->end(), [id](cura::proto::Layer& l) { return l.id() == id; });
+
+    cura::proto::Layer* layer = nullptr;
+    if(itr != current_sliced_object->mutable_layers()->end())
     {
         layer = &(*itr);
     }
     else
     {
-        layer = currentSlicedObject->add_layers();
+        layer = current_sliced_object->add_layers();
         layer->set_id(id);
     }
 
