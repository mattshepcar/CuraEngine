//Copyright (c) 2018 Ultimaker B.V.
//CuraEngine is released under the terms of the AGPLv3 or higher.

#ifndef PATH_PLANNING_G_CODE_PATH_H
#define PATH_PLANNING_G_CODE_PATH_H

#include "../SpaceFillType.h"
#include "../GCodePathConfig.h"

#include "TimeMaterialEstimates.h"

namespace cura 
{

/*!
 * A class for representing a planned path.
 * 
 * A path consists of several segments of the same type of movement: retracted travel, infill extrusion, etc.
 * 
 * This is a compact premature representation in which are line segments have the same config, i.e. the config of this path.
 * 
 * In the final representation (gcode) each line segment may have different properties, 
 * which are added when the generated GCodePaths are processed.
 */
class GCodePath
{
public:
    const GCodePathConfig* config; //!< The configuration settings of the path.
    std::string mesh_id; //!< Which mesh this path belongs to, if any. If it's not part of any mesh, the mesh ID should be 0.
    SpaceFillType space_fill_type; //!< The type of space filling of which this path is a part
    Ratio flow; //!< A type-independent flow configuration (used for wall overlap compensation)
    Ratio speed_factor; //!< A speed factor that is multiplied with the travel speed. This factor can be used to change the travel speed.
    bool retract; //!< Whether the path is a move path preceded by a retraction move; whether the path is a retracted move path. 
    bool perform_z_hop; //!< Whether to perform a z_hop in this path, which is assumed to be a travel path.
    bool perform_prime; //!< Whether this path is preceded by a prime (blob)
    std::vector<Point> points; //!< The points constituting this path.
    bool done; //!< Path is finished, no more moves should be added, and a new path should be started instead of any appending done to this one.

    bool spiralize; //!< Whether to gradually increment the z position during the printing of this path. A sequence of spiralized paths should start at the given layer height and end in one layer higher.

    double fan_speed; //!< fan speed override for this path, value should be within range 0-100 (inclusive) and ignored otherwise

    TimeMaterialEstimates estimates; //!< Naive time and material estimates

    /*!
     * \brief Creates a new g-code path.
     *
     * \param config The line configuration to use when printing this path.
     * \param mesh_id The mesh that this path is part of.
     * \param space_fill_type The type of space filling of which this path is a
     * part.
     * \param flow The flow rate to print this path with.
     * \param spiralize Gradually increment the z-coordinate while traversing
     * \param speed_factor The factor that the travel speed will be multiplied with
     * this path.
     */
<<<<<<< HEAD
    GCodePath(const GCodePathConfig& config, const SpaceFillType space_fill_type, const Ratio flow, const bool spiralize, const Ratio speed_factor = 1.0);
=======
    GCodePath(const GCodePathConfig& config, std::string mesh_id, SpaceFillType space_fill_type, float flow, bool spiralize, double speed_factor = 1.0);
>>>>>>> dd551e3f

    /*!
     * Whether this config is the config of a travel path.
     * 
     * \return Whether this config is the config of a travel path.
     */
    bool isTravelPath() const;

    /*!
     * Get the material flow in mm^3 per mm traversed.
     * 
     * \warning Can only be called after the layer height has been set (which is done while writing the gcode!)
     * 
     * \return The flow
     */
    double getExtrusionMM3perMM() const;

    /*!
     * Get the actual line width (modulated by the flow)
     * \return the actual line width as shown in layer view
     */
    coord_t getLineWidthForLayerView() const;

    /*!
     * Set fan_speed
     *
     * \param fan_speed the fan speed to use for this path
     */
     void setFanSpeed(double fan_speed);

    /*!
     * Get the fan speed for this path
     * \return the value of fan_speed if it is in the range 0-100, otherwise the value from the config
     */
    double getFanSpeed() const;
};

}//namespace cura

#endif//PATH_PLANNING_G_CODE_PATH_H<|MERGE_RESOLUTION|>--- conflicted
+++ resolved
@@ -54,11 +54,7 @@
      * \param speed_factor The factor that the travel speed will be multiplied with
      * this path.
      */
-<<<<<<< HEAD
-    GCodePath(const GCodePathConfig& config, const SpaceFillType space_fill_type, const Ratio flow, const bool spiralize, const Ratio speed_factor = 1.0);
-=======
-    GCodePath(const GCodePathConfig& config, std::string mesh_id, SpaceFillType space_fill_type, float flow, bool spiralize, double speed_factor = 1.0);
->>>>>>> dd551e3f
+    GCodePath(const GCodePathConfig& config, std::string mesh_id, const SpaceFillType space_fill_type, const Ratio flow, const bool spiralize, const Ratio speed_factor = 1.0);
 
     /*!
      * Whether this config is the config of a travel path.
