--- conflicted
+++ resolved
@@ -1138,15 +1138,6 @@
     Polygons support_lines;
     infill_comp.generate(support_polygons, support_lines);
 
-<<<<<<< HEAD
-    if (support_polygons.size() == 0 && support_lines.size() == 0)
-    {
-        return;
-    }
-    setExtruder_addPrime(storage, gcode_layer, layer_nr, skin_extruder_nr);
-    gcode_layer.addPolygonsByOptimizer(support_polygons, &storage.support_skin_config);
-    gcode_layer.addLinesByOptimizer(support_lines, &storage.support_skin_config, (pattern == EFillMethod::ZIG_ZAG)? SpaceFillType::PolyLines : SpaceFillType::Lines);
-=======
     if (support_lines.size() > 0 || support_polygons.size() > 0)
     {
         setExtruder_addPrime(storage, gcode_layer, layer_nr, skin_extruder_nr);
@@ -1155,7 +1146,6 @@
         added = true;
     }
     return added;
->>>>>>> bf618148
 }
 
 void FffGcodeWriter::setExtruder_addPrime(SliceDataStorage& storage, GCodePlanner& gcode_layer, int layer_nr, int extruder_nr)
