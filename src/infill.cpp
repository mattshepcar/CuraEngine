/** Copyright (C) 2013 David Braam - Released under terms of the AGPLv3 License */
#include "infill.h"
#include "functional"
#include "utils/polygonUtils.h"
#include "utils/logoutput.h"

namespace cura {

void Infill::generate(Polygons& result_polygons, Polygons& result_lines, Polygons* in_between)
{
    if (in_outline.size() == 0) return;
    if (line_distance == 0) return;
    const Polygons* outline = &in_outline;
    Polygons outline_offsetted;
    switch(pattern)
    {
    case EFillMethod::GRID:
        generateGridInfill(result_lines);
        break;
    case EFillMethod::LINES:
        generateLineInfill(result_lines, line_distance, fill_angle);
        break;
    case EFillMethod::TRIANGLES:
        generateTriangleInfill(result_lines);
        break;
    case EFillMethod::CONCENTRIC:
        PolygonUtils::offsetSafe(in_outline, outline_offset - infill_line_width / 2, infill_line_width, outline_offsetted, false); // - infill_line_width / 2 cause generateConcentricInfill expects [outline] to be the outer most polygon instead of the outer outline 
        outline = &outline_offsetted;
        if (abs(infill_line_width - line_distance) < 10)
        {
            generateConcentricInfillDense(*outline, result_polygons, in_between, remove_overlapping_perimeters);
        }
        else
        {
            generateConcentricInfill(*outline, result_polygons, line_distance);
        }
        break;
    case EFillMethod::ZIG_ZAG:
        generateZigZagInfill(result_lines, line_distance, fill_angle, connected_zigzags, use_endpieces);
        break;
    default:
        logError("Fill pattern has unknown value.\n");
        break;
    }
}



void Infill::generateConcentricInfillDense(Polygons outline, Polygons& result, Polygons* in_between, bool avoidOverlappingPerimeters)
{
    while(outline.size() > 0)
    {
        for (unsigned int polyNr = 0; polyNr < outline.size(); polyNr++)
        {
            PolygonRef r = outline[polyNr];
            result.add(r);
        }
        Polygons next_outline;
        PolygonUtils::offsetExtrusionWidth(outline, true, infill_line_width, next_outline, in_between, avoidOverlappingPerimeters);
        outline = next_outline;
    }

}

void Infill::generateConcentricInfill(Polygons outline, Polygons& result, int inset_value)
{
    while(outline.size() > 0)
    {
        for (unsigned int polyNr = 0; polyNr < outline.size(); polyNr++)
        {
            PolygonRef r = outline[polyNr];
            result.add(r);
        }
        outline = outline.offset(-inset_value);
    } 
}


void Infill::generateGridInfill(Polygons& result)
{
    generateLineInfill(result, line_distance * 2, fill_angle);
    generateLineInfill(result, line_distance * 2, fill_angle + 90);
}

void Infill::generateTriangleInfill(Polygons& result)
{
    generateLineInfill(result, line_distance * 3, fill_angle);
    generateLineInfill(result, line_distance * 3, fill_angle + 60);
    generateLineInfill(result, line_distance * 3, fill_angle + 120);
}

void Infill::addLineInfill(Polygons& result, const PointMatrix& rotation_matrix, const int scanline_min_idx, const int line_distance, const AABB boundary, std::vector<std::vector<int64_t>>& cut_list)
{
    auto addLine = [&](Point from, Point to)
    {
        PolygonRef p = result.newPoly();
        p.add(rotation_matrix.unapply(from));
        p.add(rotation_matrix.unapply(to));
    };

    auto compare_int64_t = [](const void* a, const void* b)
    {
        int64_t n = (*(int64_t*)a) - (*(int64_t*)b);
        if (n < 0)
        {
            return -1;
        }
        if (n > 0)
        {
            return 1;
        }
        return 0;
    };

    int scanline_idx = 0;
    for(int64_t x = scanline_min_idx * line_distance; x < boundary.max.X; x += line_distance)
    {
        std::vector<int64_t>& crossings = cut_list[scanline_idx];
        qsort(crossings.data(), crossings.size(), sizeof(int64_t), compare_int64_t);
        for(unsigned int crossing_idx = 0; crossing_idx + 1 < crossings.size(); crossing_idx += 2)
        {
            if (crossings[crossing_idx + 1] - crossings[crossing_idx] < infill_line_width / 5)
            { // segment is too short to create infill
                continue;
            }
            addLine(Point(x, crossings[crossing_idx]), Point(x, crossings[crossing_idx + 1]));
        }
        scanline_idx += 1;
    }
}

void Infill::generateLineInfill(Polygons& result, int line_distance, const double& fill_angle)
{
    PointMatrix rotation_matrix(fill_angle);
    NoZigZagConnectorProcessor lines_processor(rotation_matrix, result);
    bool connected_zigzags = false;
    bool safe_outline_offset = false;
    generateLinearBasedInfill(outline_offset, safe_outline_offset, result, line_distance, rotation_matrix, lines_processor, connected_zigzags);
}


void Infill::generateZigZagInfill(Polygons& result, const int line_distance, const double& fill_angle, const bool connected_zigzags, const bool use_endpieces)
{
    bool safe_outline_offset = true;

    PointMatrix rotation_matrix(fill_angle);
    if (use_endpieces)
    {
        if (connected_zigzags)
        {
            ZigzagConnectorProcessorConnectedEndPieces zigzag_processor(rotation_matrix, result);
            generateLinearBasedInfill(outline_offset - infill_line_width / 2, safe_outline_offset, result, line_distance, rotation_matrix, zigzag_processor, connected_zigzags);
        }
        else
        {
            ZigzagConnectorProcessorDisconnectedEndPieces zigzag_processor(rotation_matrix, result);
            generateLinearBasedInfill(outline_offset - infill_line_width / 2, safe_outline_offset, result, line_distance, rotation_matrix, zigzag_processor, connected_zigzags);
        }
    }
    else 
    {
        ZigzagConnectorProcessorNoEndPieces zigzag_processor(rotation_matrix, result);
        generateLinearBasedInfill(outline_offset - infill_line_width / 2, safe_outline_offset, result, line_distance, rotation_matrix, zigzag_processor, connected_zigzags);
    }
}

/* 
 * algorithm:
 * 1. for each line segment of each polygon:
 *      store the intersections of that line segment with all scanlines in a mapping (vector of vectors) from scanline to intersections
 *      (zigzag): add boundary segments to result
 * 2. for each scanline:
 *      sort the associated intersections 
 *      and connect them using the even-odd rule
 * 
 * rough explanation of the zigzag algorithm:
 * while walking around (each) polygon (1.)
 *  if polygon intersects with even scanline
 *      start boundary segment (add each following segment to the [result])
 *  when polygon intersects with a scanline again
 *      stop boundary segment (stop adding segments to the [result])
 *  (see infill/ZigzagConnectorProcessor.h for actual implementation details)
 * 
 * 
 * we call the areas between two consecutive scanlines a 'scansegment'.
 * Scansegment x is the area between scanline x and scanline x+1
 * Edit: the term scansegment is wrong, since I call a boundary segment leaving from an even scanline to the left as belonging to an even scansegment, 
 *  while I also call a boundary segment leaving from an even scanline toward the right as belonging to an even scansegment.
 */
void Infill::generateLinearBasedInfill(const int outline_offset, bool safe_outline_offset, Polygons& result, const int line_distance, const PointMatrix& rotation_matrix, ZigzagConnectorProcessor& zigzag_connector_processor, const bool connected_zigzags)
{
    if (line_distance == 0)
    {
        return;
    }
    if (in_outline.size() == 0)
    {
        return;
    }
    
    Polygons outline;
    if (outline_offset != 0)
    {
        PolygonUtils::offsetSafe(in_outline, outline_offset, infill_line_width, outline, remove_overlapping_perimeters && safe_outline_offset);
    }
    else
    {
        outline = in_outline;
    }
    
<<<<<<< HEAD
    if (line_distance > infill_line_width * 3 / 2) 
    { // infill is not too dense to have overlap with surrounding polygon
        outline = outline.offset(infill_overlap);
    }
=======
    outline = outline.offset(infill_overlap * infill_line_width / 100); // division by 100 cause it's a percentage.
>>>>>>> 32d1bb6d
    
    if (outline.size() == 0)
    {
        return;
    }

    outline.applyMatrix(rotation_matrix);

    AABB boundary(outline);

    int scanline_min_idx = boundary.min.X / line_distance;
    int line_count = (boundary.max.X + (line_distance - 1)) / line_distance - scanline_min_idx;

    std::vector<std::vector<int64_t> > cut_list; // mapping from scanline to all intersections with polygon segments

    for(int scanline_idx = 0; scanline_idx < line_count; scanline_idx++)
    {
        cut_list.push_back(std::vector<int64_t>());
    }

    for(unsigned int poly_idx = 0; poly_idx < outline.size(); poly_idx++)
    {
        PolygonRef poly = outline[poly_idx];
        Point p0 = poly.back();
        zigzag_connector_processor.registerVertex(p0); // always adds the first point to ZigzagConnectorProcessorEndPieces::first_zigzag_connector when using a zigzag infill type
        for(unsigned int point_idx = 0; point_idx < poly.size(); point_idx++)
        {
            Point p1 = poly[point_idx];
            if (p1.X == p0.X)
            {
                zigzag_connector_processor.registerVertex(p1); 
                // TODO: how to make sure it always adds the shortest line? (in order to prevent overlap with the zigzag connectors)
                // note: this is already a problem for normal infill, but hasn't really cothered anyone so far.
                p0 = p1;
                continue; 
            }

            int scanline_idx0 = (p0.X + ((p0.X > 0)? -1 : -line_distance)) / line_distance; // -1 cause a linesegment on scanline x counts as belonging to scansegment x-1   ...
            int scanline_idx1 = (p1.X + ((p1.X > 0)? -1 : -line_distance)) / line_distance; // -linespacing because a line between scanline -n and -n-1 belongs to scansegment -n-1 (for n=positive natural number)
            // this way of handling the indices takes care of the case where a boundary line segment ends exactly on a scanline:
            // in case the next segment moves back from that scanline either 2 or 0 scanline-boundary intersections are created
            // otherwise only 1 will be created, counting as an actual intersection
            int direction = 1;
            if (p0.X > p1.X) 
            { 
                direction = -1; 
                scanline_idx1 += 1; // only consider the scanlines in between the scansegments
            }
            else
            {
                scanline_idx0 += 1; // only consider the scanlines in between the scansegments
            }

            for(int scanline_idx = scanline_idx0; scanline_idx != scanline_idx1 + direction; scanline_idx += direction)
            {
                int x = scanline_idx * line_distance;
                int y = p1.Y + (p0.Y - p1.Y) * (x - p1.X) / (p0.X - p1.X);
                cut_list[scanline_idx - scanline_min_idx].push_back(y);
                Point scanline_linesegment_intersection(x, y);
                zigzag_connector_processor.registerScanlineSegmentIntersection(scanline_linesegment_intersection, scanline_idx % 2 == 0);
            }
            zigzag_connector_processor.registerVertex(p1);
            p0 = p1;
        }
        zigzag_connector_processor.registerPolyFinished();
    }

    if (cut_list.size() == 0)
    {
        return;
    }
    if (connected_zigzags && cut_list.size() == 1 && cut_list[0].size() <= 2)
    {
        return;  // don't add connection if boundary already contains whole outline!
    }

    addLineInfill(result, rotation_matrix, scanline_min_idx, line_distance, boundary, cut_list);
}

}//namespace cura<|MERGE_RESOLUTION|>--- conflicted
+++ resolved
@@ -208,14 +208,7 @@
         outline = in_outline;
     }
     
-<<<<<<< HEAD
-    if (line_distance > infill_line_width * 3 / 2) 
-    { // infill is not too dense to have overlap with surrounding polygon
         outline = outline.offset(infill_overlap);
-    }
-=======
-    outline = outline.offset(infill_overlap * infill_line_width / 100); // division by 100 cause it's a percentage.
->>>>>>> 32d1bb6d
     
     if (outline.size() == 0)
     {
